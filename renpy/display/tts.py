# Copyright 2004-2022 Tom Rothamel <pytom@bishoujo.us>
#
# Permission is hereby granted, free of charge, to any person
# obtaining a copy of this software and associated documentation files
# (the "Software"), to deal in the Software without restriction,
# including without limitation the rights to use, copy, modify, merge,
# publish, distribute, sublicense, and/or sell copies of the Software,
# and to permit persons to whom the Software is furnished to do so,
# subject to the following conditions:
#
# The above copyright notice and this permission notice shall be
# included in all copies or substantial portions of the Software.
#
# THE SOFTWARE IS PROVIDED "AS IS", WITHOUT WARRANTY OF ANY KIND,
# EXPRESS OR IMPLIED, INCLUDING BUT NOT LIMITED TO THE WARRANTIES OF
# MERCHANTABILITY, FITNESS FOR A PARTICULAR PURPOSE AND
# NONINFRINGEMENT. IN NO EVENT SHALL THE AUTHORS OR COPYRIGHT HOLDERS BE
# LIABLE FOR ANY CLAIM, DAMAGES OR OTHER LIABILITY, WHETHER IN AN ACTION
# OF CONTRACT, TORT OR OTHERWISE, ARISING FROM, OUT OF OR IN CONNECTION
# WITH THE SOFTWARE OR THE USE OR OTHER DEALINGS IN THE SOFTWARE.

from __future__ import division, absolute_import, with_statement, print_function, unicode_literals
from renpy.compat import PY2, basestring, bchr, bord, chr, open, pystr, range, str, tobytes, unicode # *


import sys
import os
import subprocess

import pygame_sdl2 as pygame
import renpy


class TTSDone(str):
    """
    A subclass of string that is returned from a tts function to stop
    further TTS processing.
    """


class TTSRoot(Exception):
    """
    An exception that can be used to cause the TTS system to read the text
    of the root displayable, rather than text of the currently focused
    displayable.
    """


# The root of the scene.
root = None

# The text of the last displayable.
last = ""

# The speech synthesis process.
process = None


def periodic():
    global process

    if process is not None:
        if process.poll() is not None:
            process = None


def is_active():

    return process is not None


def default_tts_function(s):
    """
    Default function which speaks messages using an os-specific method.
    """

    global process

    # Stop the existing process.
    if process is not None:
        try:
            process.terminate()
            process.wait()
        except Exception:
            pass

    process = None

    s = s.strip()

    if not s:
        return

    if renpy.game.preferences.self_voicing == "clipboard":
        try:
<<<<<<< HEAD
            pygame.scrap.put(pygame.SCRAP_TEXT, s.encode("utf-8"))
        except Exception:
=======
            pygame.scrap.put(pygame.scrap.SCRAP_TEXT, s.encode("utf-8"))
        except:
>>>>>>> ba01690d
            pass

        return

    if renpy.game.preferences.self_voicing == "debug":
        renpy.exports.restart_interaction()
        return

    fsencode = renpy.exports.fsencode

    if "RENPY_TTS_COMMAND" in os.environ:

        process = subprocess.Popen([ os.environ["RENPY_TTS_COMMAND"], fsencode(s) ])

    elif renpy.linux:

        if renpy.config.tts_voice is None:
            process = subprocess.Popen([ "espeak", fsencode(s) ])
        else:
            process = subprocess.Popen([ "espeak", "-v", fsencode(renpy.config.tts_voice), fsencode(s) ])

    elif renpy.macintosh:

        if renpy.config.tts_voice is None:
            process = subprocess.Popen([ "say", fsencode(s) ])
        else:
            process = subprocess.Popen([ "say", "-v", fsencode(renpy.config.tts_voice), fsencode(s) ])

    elif renpy.windows:

        if renpy.config.tts_voice is None:
            voice = "default voice" # something that is unlikely to match.
        else:
            voice = renpy.config.tts_voice

        say_vbs = os.path.join(os.path.dirname(sys.executable), "say.vbs")
        s = s.replace('"', "")
        process = subprocess.Popen([ "wscript", fsencode(say_vbs), fsencode(s), fsencode(voice) ])

    elif renpy.emscripten and renpy.config.webaudio:

        try:
            from renpy.audio.webaudio import call
            call("tts", s)
        except Exception:
            pass


def tts(s):
    """
    Speaks the queued messages using the specified function.
    """

    global queue

    try:
        renpy.config.tts_function(s)
    except Exception:
        pass

    queue = [ ]


def speak(s, translate=True, force=False):
    """
    This is called by the system to queue the speaking of message `s`.
    """

    if not force and not renpy.game.preferences.self_voicing:
        return

    if translate:
        s = renpy.translation.translate_string(s)

    tts(s)


def set_root(d):
    global root
    root = d


# The old value of the self_voicing preference.
old_self_voicing = False


def displayable(d):
    """
    Causes the TTS system to read the text of the displayable `d`.
    """

    global old_self_voicing
    global last

    self_voicing = renpy.game.preferences.self_voicing

    if not self_voicing:
        if old_self_voicing:
            old_self_voicing = self_voicing
            speak(renpy.translation.translate_string("Self-voicing disabled."), force=True)

        last = ""

        return

    prefix = ""

    if not old_self_voicing:
        old_self_voicing = self_voicing

        if self_voicing == "clipboard":
            prefix = renpy.translation.translate_string("Clipboard voicing enabled. ")
        else:
            prefix = renpy.translation.translate_string("Self-voicing enabled. ")

    for i in renpy.config.tts_voice_channels:
        if not prefix and renpy.audio.music.get_playing(i):
            return

    if d is None:
        d = root

    while True:
        try:
            s = d._tts_all()
            break
        except TTSRoot:
            if d is root:
                return
            else:
                d = root

    if s != last:
        last = s
        tts(prefix + s)<|MERGE_RESOLUTION|>--- conflicted
+++ resolved
@@ -93,13 +93,8 @@
 
     if renpy.game.preferences.self_voicing == "clipboard":
         try:
-<<<<<<< HEAD
-            pygame.scrap.put(pygame.SCRAP_TEXT, s.encode("utf-8"))
+            pygame.scrap.put(pygame.scrap.SCRAP_TEXT, s.encode("utf-8"))
         except Exception:
-=======
-            pygame.scrap.put(pygame.scrap.SCRAP_TEXT, s.encode("utf-8"))
-        except:
->>>>>>> ba01690d
             pass
 
         return
