# Copyright 2004-2022 Tom Rothamel <pytom@bishoujo.us>
#
# Permission is hereby granted, free of charge, to any person
# obtaining a copy of this software and associated documentation files
# (the "Software"), to deal in the Software without restriction,
# including without limitation the rights to use, copy, modify, merge,
# publish, distribute, sublicense, and/or sell copies of the Software,
# and to permit persons to whom the Software is furnished to do so,
# subject to the following conditions:
#
# The above copyright notice and this permission notice shall be
# included in all copies or substantial portions of the Software.
#
# THE SOFTWARE IS PROVIDED "AS IS", WITHOUT WARRANTY OF ANY KIND,
# EXPRESS OR IMPLIED, INCLUDING BUT NOT LIMITED TO THE WARRANTIES OF
# MERCHANTABILITY, FITNESS FOR A PARTICULAR PURPOSE AND
# NONINFRINGEMENT. IN NO EVENT SHALL THE AUTHORS OR COPYRIGHT HOLDERS BE
# LIABLE FOR ANY CLAIM, DAMAGES OR OTHER LIABILITY, WHETHER IN AN ACTION
# OF CONTRACT, TORT OR OTHERWISE, ARISING FROM, OUT OF OR IN CONNECTION
# WITH THE SOFTWARE OR THE USE OR OTHER DEALINGS IN THE SOFTWARE.

from __future__ import division, absolute_import, with_statement, print_function, unicode_literals
from renpy.compat import PY2, basestring, bchr, bord, chr, open, pystr, range, str, tobytes, unicode # *



import os
import renpy
import traceback
import subprocess


class Editor(object):
    """
    This class is intended to be subclassed by editor subclasses. It provides a
    number of editor related operations, which are called by Ren'Py (including
    the Ren'Py Launcher).

    Editor operations are grouped into transactions. An editor transaction
    starts with a call to the begin() method. Ren'Py will then call some number
    of command methods, each causing an operation to occur in the editor. Ren'Py
    will call end() at the end of the transaction.

    Although not required, it's reasonable than an implementation of this class
    will batch the files together and send them to the editor at once. It's also
    reasonable that an implementation will send the operations one at a time (and
    do little-to-nothing in begin() and end().

    Each operation takes a path to operate on. If the editor has a buffer
    corresponding to that path, that buffer is used. Otherwise, the editor
    is implicitly opened.

    We reserve the right to add new keyword arguments to methods of this class,
    so please ensure that subclasses accept and ignore unknown keyword
    arguments.
    """

    def begin(self, new_window=False, **kwargs):
        """
        Begins an editor transaction.

        `new_window`
            If True, a new editor window will be created and presented to the
            user. Otherwise, and existing editor window will be used.
        """

    def end(self, **kwargs):
        """
        Ends an editor transaction.
        """

    def open(self, filename, line=None, **kwargs):  # @ReservedAssignment
        """
        Ensures `filename` is open in the editor. This may be called multiple
        times per transaction.

        `line`
            If not None, this should be a line number to open in the
            editor.

        The first open call in a transaction is somewhat special - that file
        should be given focus in a tabbed editor environment.
        """

    # This should be set to True if the editor supports projects.
    has_projects = False

    def open_project(self, directory):
        """
        Opens `directory` as a project in the editor.
        """


class SystemEditor(Editor):

    def open(self, filename, line=None, **kwargs):  # @ReservedAssignment

        filename = renpy.exports.fsencode(filename)

        try:
            if renpy.windows:
                os.startfile(filename) # type: ignore
            elif renpy.macintosh:
                subprocess.call([ "open", filename ])
            elif renpy.linux:
<<<<<<< HEAD
                subprocess.call([ "xdg-open", filename ])  # @UndefinedVariable
        except Exception:
=======
                subprocess.call([ "xdg-open", filename ])
        except:
>>>>>>> 33be897a
            traceback.print_exc()


# The editor that Ren'Py is using. It should be a subclass of the Editor
# class.
editor = None


def init():
    """
    Creates the editor object, based on the contents of the RENPY_EDIT_PY
    file.
    """

    global editor
    editor = SystemEditor()

    path = os.environ.get("RENPY_EDIT_PY", None)

    if path is None:
        return

    with open(path, "r") as f:
        source = f.read()

    code = compile(source, path, "exec")

    scope = { "__file__" : path }
    exec(code, scope, scope)

    if "Editor" in scope:
        editor = scope["Editor"]() # type: ignore
        return

    raise Exception("{0} did not define an Editor class.".format(path))


def launch_editor(filenames, line=1, transient=False):
    """
    Causes the editor to be launched.
    """

    # On mobile devices, we will never be able to launch the editor.
    if renpy.mobile:
        return True

    if editor is None:
        init()

    if editor is None:
        return False

    filenames = [ renpy.parser.unelide_filename(i) for i in filenames ]

    try:
        editor.begin(new_window=transient)

        for i in filenames:
            editor.open(i, line)
            line = None  # The line number only applies to the first filename.

        editor.end()

        return True

    except Exception:
        traceback.print_exc()
        return False<|MERGE_RESOLUTION|>--- conflicted
+++ resolved
@@ -103,13 +103,8 @@
             elif renpy.macintosh:
                 subprocess.call([ "open", filename ])
             elif renpy.linux:
-<<<<<<< HEAD
-                subprocess.call([ "xdg-open", filename ])  # @UndefinedVariable
+                subprocess.call([ "xdg-open", filename ])
         except Exception:
-=======
-                subprocess.call([ "xdg-open", filename ])
-        except:
->>>>>>> 33be897a
             traceback.print_exc()
 
 
