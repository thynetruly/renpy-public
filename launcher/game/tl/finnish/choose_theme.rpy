﻿
translate finnish strings:

    # game/choose_theme.rpy:303
<<<<<<< HEAD
    old ""
    new ""
=======
    old "Could not change the theme. Perhaps options.rpy was changed too much."
    new "Teeman vaihto epäonnistui. Options.rpy-tiedostoa on ehkä muokattu liikaa."
>>>>>>> d7bce32e

    # game/choose_theme.rpy:368
    old "Display"
    new "Näyttö"

    # game/choose_theme.rpy:369
    old "Window"
    new "Ikkuna"

    # game/choose_theme.rpy:370
    old "Fullscreen"
    new "Koko näyttö"

    # game/choose_theme.rpy:371
    old "Planetarium"
    new "Planetaario"

    # game/choose_theme.rpy:378
    old "Sound Volume"
    new "Ääniefektien voimakkuus"

    # game/choose_theme.rpy:412
    old "Choose Theme"
    new "Valitse teema"

    # game/choose_theme.rpy:425
    old "Theme"
    new "Teema"

    # game/choose_theme.rpy:449
    old "Color Scheme"
    new "Värikartta"

    # game/choose_theme.rpy:480
    old "Continue"
    new "Jatka"


translate finnish strings:

    # game/choose_theme.rpy:303
    old "Could not change the theme. Perhaps options.rpy was changed too much."
    new "Teemaa ei voitu vaihtaa. Kenties options.rpy:tä muutettiin liikaa."
<<<<<<< HEAD
=======

translate Finnish strings:

    # game/choose_theme.rpy:303
    old "Could not change the theme. Perhaps options.rpy was changed too much."
    new "Teeman vaihto epäonnistui. Options.rpy-tiedostoa on ehkä muokattu liikaa."

    # game/choose_theme.rpy:368
    old "Display"
    new "Näyttö"

    # game/choose_theme.rpy:369
    old "Window"
    new "Ikkuna"

    # game/choose_theme.rpy:370
    old "Fullscreen"
    new "Koko näyttö"

    # game/choose_theme.rpy:371
    old "Planetarium"
    new "Planetaario"

    # game/choose_theme.rpy:378
    old "Sound Volume"
    new "Äänenvoimakkuus"

    # game/choose_theme.rpy:426
    old "Choose Theme"
    new "Valitse teema"

    # game/choose_theme.rpy:439
    old "Theme"
    new "Teema"

    # game/choose_theme.rpy:464
    old "Color Scheme"
    new "Väriskaala"

    # game/choose_theme.rpy:496
    old "Continue"
    new "Jatka"

>>>>>>> d7bce32e
<|MERGE_RESOLUTION|>--- conflicted
+++ resolved
@@ -2,13 +2,8 @@
 translate finnish strings:
 
     # game/choose_theme.rpy:303
-<<<<<<< HEAD
-    old ""
-    new ""
-=======
     old "Could not change the theme. Perhaps options.rpy was changed too much."
     new "Teeman vaihto epäonnistui. Options.rpy-tiedostoa on ehkä muokattu liikaa."
->>>>>>> d7bce32e
 
     # game/choose_theme.rpy:368
     old "Display"
@@ -52,49 +47,46 @@
     # game/choose_theme.rpy:303
     old "Could not change the theme. Perhaps options.rpy was changed too much."
     new "Teemaa ei voitu vaihtaa. Kenties options.rpy:tä muutettiin liikaa."
-<<<<<<< HEAD
-=======
-
-translate Finnish strings:
-
-    # game/choose_theme.rpy:303
-    old "Could not change the theme. Perhaps options.rpy was changed too much."
-    new "Teeman vaihto epäonnistui. Options.rpy-tiedostoa on ehkä muokattu liikaa."
-
-    # game/choose_theme.rpy:368
-    old "Display"
-    new "Näyttö"
-
-    # game/choose_theme.rpy:369
-    old "Window"
-    new "Ikkuna"
-
-    # game/choose_theme.rpy:370
-    old "Fullscreen"
-    new "Koko näyttö"
-
-    # game/choose_theme.rpy:371
-    old "Planetarium"
-    new "Planetaario"
-
-    # game/choose_theme.rpy:378
-    old "Sound Volume"
-    new "Äänenvoimakkuus"
-
-    # game/choose_theme.rpy:426
-    old "Choose Theme"
-    new "Valitse teema"
-
-    # game/choose_theme.rpy:439
-    old "Theme"
-    new "Teema"
-
-    # game/choose_theme.rpy:464
-    old "Color Scheme"
-    new "Väriskaala"
-
-    # game/choose_theme.rpy:496
-    old "Continue"
-    new "Jatka"
-
->>>>>>> d7bce32e
+
+translate Finnish strings:
+
+    # game/choose_theme.rpy:303
+    old "Could not change the theme. Perhaps options.rpy was changed too much."
+    new "Teeman vaihto epäonnistui. Options.rpy-tiedostoa on ehkä muokattu liikaa."
+
+    # game/choose_theme.rpy:368
+    old "Display"
+    new "Näyttö"
+
+    # game/choose_theme.rpy:369
+    old "Window"
+    new "Ikkuna"
+
+    # game/choose_theme.rpy:370
+    old "Fullscreen"
+    new "Koko näyttö"
+
+    # game/choose_theme.rpy:371
+    old "Planetarium"
+    new "Planetaario"
+
+    # game/choose_theme.rpy:378
+    old "Sound Volume"
+    new "Äänenvoimakkuus"
+
+    # game/choose_theme.rpy:426
+    old "Choose Theme"
+    new "Valitse teema"
+
+    # game/choose_theme.rpy:439
+    old "Theme"
+    new "Teema"
+
+    # game/choose_theme.rpy:464
+    old "Color Scheme"
+    new "Väriskaala"
+
+    # game/choose_theme.rpy:496
+    old "Continue"
+    new "Jatka"
+