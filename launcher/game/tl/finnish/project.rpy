--- conflicted
+++ resolved
@@ -51,8 +51,4 @@
 
     # game/project.rpy:604
     old "Ren'Py has set the projects directory to:"
-<<<<<<< HEAD
-    new "Ren'Py on valinnut projektikansioksi:"
-=======
-    new "Ren'Py on valinnut projektikansioksi:"
->>>>>>> d7bce32e
+    new "Ren'Py on valinnut projektikansioksi:"